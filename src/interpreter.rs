--- conflicted
+++ resolved
@@ -20,11 +20,7 @@
     pub fn new(nodes: Vec<Stmt>, environ: Environment) -> Self {
         Self {
             nodes,
-<<<<<<< HEAD
             environ
-=======
-            environ: Environment::new(None),
->>>>>>> ba99f219
         }
     }
 
@@ -70,7 +66,7 @@
                 Ok(Type::Nil)
             },
             Stmt::Block(stmts) => {
-                self.eval_block(Environment::new(Some(Box::new(self.environ))), stmts, false)?;
+                self.eval_block(Environment::new(Some(Box::new(self.environ.clone()))), stmts, false)?;
                 Ok(Type::Nil)
             }
         }
